--- conflicted
+++ resolved
@@ -213,6 +213,7 @@
                         if ("." in familyName):
                             initial, sep, familyName = familyName.partition(".")
                             givenName = givenName[0] + "." + initial + "."
+                            givenName = givenName[0] + "." + initial + "."
                         else:
                             givenName = givenName[0] + "."
                         # add commas to separate each name until last name in list
@@ -232,6 +233,16 @@
                     else:
                         author = str(author).replace("[", "").replace("]","")
                         author = author.replace("'","")
+                    # if only 2 authors, eliminate extra comma in bw them
+                    if len(authorTemp) == 2:
+                        authorStr = ""
+                        for each in author:
+                            authorStr += str(each).replace("'", "") + " "
+                        author = authorStr[:-1]
+                    # else convert the list into a string with proper format
+                    else:
+                        author = str(author).replace("[", "").replace("]","")
+                        author = author.replace("'","")
                 # if only one Contact found
                 else:
                     path, sep, authorTemp = authorStr.partition("Person/")
@@ -240,6 +251,7 @@
                     # if name has initial(s) already
                     if ("." in familyName):
                         initial, sep, familyName = familyName.partition(".")
+                        givenName = givenName[0] + "." + initial + "."
                         givenName = givenName[0] + "." + initial + "."
                     else:
                         givenName = givenName[0] + "."
@@ -257,10 +269,23 @@
                         givenName, sep, familyName = authorTemp[-1].partition(". ")
                         givenName = givenName.replace("and ", "") + "."
                         authorTemp[-1] = familyName + ", " + givenName
+                    if ", " not in authorTemp[-1]:
+                        givenName, sep, familyName = authorTemp[-1].partition(". ")
+                        givenName = givenName.replace("and ", "") + "."
+                        authorTemp[-1] = familyName + ", " + givenName
                     if "and " in authorTemp[-1]:
                         authorTemp[-1].replace("and ", "& ")
                     else:
                         authorTemp[-1] = "& " + authorTemp[-1]
+                    # if only 2 authors, eliminate extra comma in bw them
+                    if len(authorTemp) == 2:
+                        authorStr = ""
+                        for each in authorTemp:
+                            authorStr += str(each).replace("'", "") + " "
+                        author = authorStr[:-1]
+                    else:
+                        author = str(authorTemp).replace("[", "").replace("]","")
+                        author = author.replace("'","")
                     # if only 2 authors, eliminate extra comma in bw them
                     if len(authorTemp) == 2:
                         authorStr = ""
@@ -276,11 +301,13 @@
                     if ("," in givenName):
                         givenName, sep, initial = givenName.partition(", ")
                         givenName = givenName[0] + "." + initial
+                        givenName = givenName[0] + "." + initial
                     else:
                         # handle case when name is not formatted correctly
                         if givenName == "":
                             givenName, sep, familyName = familyName.partition(". ")
                             initial, sep, familyName = familyName.partition(" ")
+                            givenName = givenName + "." + initial[0] + "."
                             givenName = givenName + "." + initial[0] + "."
                         else:
                             givenName = givenName[0] + "."
@@ -307,11 +334,16 @@
                         if (". " in familyName):
                             initial, sep, familyName = familyName.partition(". ")
                             givenName = givenName[0] + "." + initial + "."                    
+                        if (". " in familyName):
+                            initial, sep, familyName = familyName.partition(". ")
+                            givenName = givenName[0] + "." + initial + "."                    
                         elif ("," in givenName):
                             givenName, sep, initial = givenName.partition(", ")
                             givenName = givenName[0] + "." + initial
+                            givenName = givenName[0] + "." + initial
                         else:
                             givenName = givenName[0] + "."
+                            familyName = familyName.strip()
                             familyName = familyName.strip()
                         if authorTemp.index(each) == (len(authorTemp)-1):
                             familyName = "& " + familyName
@@ -684,11 +716,18 @@
                         # if first name is an initial w/o a period, add one
                         grp = re.search(r'[\.\s]{1}[\w]{1}$', person)
                         if grp is not None:
+                        grp = re.search(r'[\.\s]{1}[\w]{1}$', person)
+                        if grp is not None:
                             person += "."
                     # remove 'and' from name
                     if "and " in person:
                         person = person.replace("and ", "")
                     if authorRole == ["Author"]:
+                        if ", " in person:
+                            familyName, sep, givenName = person.partition(", ")
+                        else:
+                            givenName, sep, familyName = person.partition(". ")
+                            givenName += "."
                         if ", " in person:
                             familyName, sep, givenName = person.partition(", ")
                         else:
@@ -1446,11 +1485,7 @@
         # DD: #134 is ex w a LOT of observatory entries thanks to multiple instruments
         # record NASA/DisplayData\OBSPM/H-ALPHA.xml has broken instrumentID link
         # record NASA/DisplayData/UCLA/Global-MHD-code/mS1-Vx/PT10S.xml has extra spacing in PubInfo/Authors
-<<<<<<< HEAD
         for r, record in enumerate(SPASE_paths):
-=======
-        for r, record in enumerate(SPASE_paths[23:24]):
->>>>>>> 958eb641
             if record not in searched:
                 # scrape metadata for each record
                 statusMessage = f"Extracting metadata from record {r+1}"
@@ -1642,15 +1677,9 @@
 
 # test directories
 #folder = "C:/Users/zboquet/NASA/DisplayData"
-<<<<<<< HEAD
 #folder = "C:/Users/zboquet/NASA/NumericalData/ACE/EPAM"
 folder = "C:/Users/zboquet/NASA/NumericalData/MMS/4/HotPlasmaCompositionAnalyzer/Burst/Level2/Ion"
 main(folder, True, ["identifier", "instrument", "observatory"])
-=======
-folder = "C:/Users/zboquet/NASA/NumericalData/ACE/EPAM"
-#folder = "C:/Users/zboquet/NASA/NumericalData/MMS/4/HotPlasmaCompositionAnalyzer/Burst/Level2/Ion"
-main(folder, True, ["citation", "creator"])
->>>>>>> 958eb641
 
 #folder = "C:/Users/zboquet/NASA/NumericalData/ACE/EPAM"
 #folder = "C:/Users/zboquet/NASA/NumericalData/Cassini/MAG"
